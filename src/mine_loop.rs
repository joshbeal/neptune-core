use crate::models::blockchain::block::block_body::BlockBody;
use crate::models::blockchain::block::block_header::BlockHeader;
use crate::models::blockchain::block::block_height::BlockHeight;
use crate::models::blockchain::block::mutator_set_update::*;
use crate::models::blockchain::block::*;
use crate::models::blockchain::digest::ordered_digest::*;
use crate::models::blockchain::digest::*;
use crate::models::blockchain::shared::*;
use crate::models::blockchain::transaction::utxo::*;
use crate::models::blockchain::transaction::*;
use crate::models::channel::*;
use crate::models::state::State;
use anyhow::{Context, Result};
use futures::channel::oneshot;
use mutator_set_tf::util_types::mutator_set::addition_record::AdditionRecord;
use mutator_set_tf::util_types::mutator_set::mutator_set_accumulator::MutatorSetAccumulator;
use mutator_set_tf::util_types::mutator_set::mutator_set_trait::MutatorSet;
use num_traits::identities::Zero;
use rand::thread_rng;
use std::time::{SystemTime, UNIX_EPOCH};
use tokio::select;
use tokio::sync::{mpsc, watch};
use tokio::task::JoinHandle;
use tracing::*;
use twenty_first::amount::u32s::U32s;
use twenty_first::shared_math::b_field_element::BFieldElement;
use twenty_first::shared_math::traits::GetRandomElements;

const MOCK_MAX_BLOCK_SIZE: u32 = 1_000_000;
const MOCK_DIFFICULTY: u32 = 10_000;

/// Attempt to mine a valid block for the network
#[tracing::instrument(skip_all, level = "debug")]
async fn make_devnet_block(
    previous_block: Block,
    sender: oneshot::Sender<Block>,
    public_key: secp256k1::PublicKey,
    state: State,
    incoming_transactions: Vec<Transaction>,
) {
    let next_block_height: BlockHeight = previous_block.header.height.next();
    let coinbase_utxo = Utxo {
        amount: Block::get_mining_reward(next_block_height),
        public_key,
    };

    let timestamp: BFieldElement = BFieldElement::new(
        SystemTime::now()
            .duration_since(UNIX_EPOCH)
            .expect("Got bad time timestamp in mining process")
            .as_secs(),
    );

    let output_randomness: Vec<BFieldElement> =
        BFieldElement::random_elements(RESCUE_PRIME_OUTPUT_SIZE_IN_BFES, &mut thread_rng());
    let coinbase_transaction = Transaction {
        inputs: vec![],
        outputs: vec![(coinbase_utxo, output_randomness.clone().into())],
        public_scripts: vec![],
        fee: U32s::zero(),
        timestamp,
    };

<<<<<<< HEAD
=======
    let incoming_transactions = incoming_simple_transactions
        .iter()
        .map(|stx: &SignedSimpleTransaction| -> Transaction {
            Transaction {
                inputs: vec![],
                outputs: stx
                    .tx
                    .outputs
                    .iter()
                    .map(|utxo| (*utxo, output_randomness.clone().into()))
                    .collect(),
                public_scripts: vec![],
                fee: U32s::zero(),
                timestamp,
            }
        })
        .collect();

>>>>>>> 2912f761
    // For now, we just mine blocks with only the coinbase transaction. Therefore, the
    // mutator set update structure only contains an addition record, and no removal
    // records, as these represent spent UTXOs
    let mut new_ms: MutatorSetAccumulator<Hash> =
        previous_block.body.next_mutator_set_accumulator.clone();
    let coinbase_digest: Digest = coinbase_utxo.hash();
    let mut coinbase_addition_record: AdditionRecord<Hash> =
        new_ms.commit(&coinbase_digest.into(), &output_randomness);
    let mutator_set_update: MutatorSetUpdate = MutatorSetUpdate {
        removals: vec![],
        additions: vec![coinbase_addition_record.clone()],
    };
    new_ms.add(&mut coinbase_addition_record);

    let block_body: BlockBody = BlockBody {
        transactions: [vec![coinbase_transaction], incoming_transactions].concat(),
        next_mutator_set_accumulator: new_ms.clone(),
        mutator_set_update,
        previous_mutator_set_accumulator: previous_block.body.next_mutator_set_accumulator,
        stark_proof: vec![],
    };

    let zero = BFieldElement::ring_zero();
    let difficulty: U32s<5> = U32s::new([MOCK_DIFFICULTY, 0, 0, 0, 0]);
    let new_pow_line = previous_block.header.proof_of_work_family + difficulty;
    let mut block_header = BlockHeader {
        version: zero,
        height: next_block_height,
        mutator_set_commitment: new_ms.get_commitment().into(),
        prev_block_digest: previous_block.header.hash(),
        timestamp,
        nonce: [zero, zero, zero],
        max_block_size: MOCK_MAX_BLOCK_SIZE,
        proof_of_work_line: new_pow_line,
        proof_of_work_family: new_pow_line,
        target_difficulty: difficulty,
        block_body_merkle_root: block_body.hash(),
        uncles: vec![],
    };

    // Mining takes place here
    while Into::<OrderedDigest>::into(block_header.hash())
        >= OrderedDigest::to_digest_threshold(difficulty)
    {
        // If the sender is cancelled, the parent to this thread most
        // likely received a new block, and this thread hasn't been stopped
        // yet by the operating system, although the call to abort this
        // thread *has* been made.
        if sender.is_canceled() {
            info!(
                "Abandoning mining of current block with height {}",
                next_block_height
            );
            return;
        }

        // Don't mine if we are syncing
        if block_header.nonce[2].value() % 100 == 0 && state.net.syncing.read().unwrap().to_owned()
        {
            return;
        }

        if block_header.nonce[2].value() == BFieldElement::MAX {
            block_header.nonce[2] = BFieldElement::ring_zero();
            if block_header.nonce[1].value() == BFieldElement::MAX {
                block_header.nonce[1] = BFieldElement::ring_zero();
                block_header.nonce[0].increment();
                continue;
            }
            block_header.nonce[1].increment();
            continue;
        }
        block_header.nonce[2].increment();
    }
    info!(
        "Found valid block with nonce: ({}, {}, {})",
        block_header.nonce[0], block_header.nonce[1], block_header.nonce[2]
    );

    sender
        .send(Block::new(block_header, block_body))
        .unwrap_or_else(|_| warn!("Receiver in mining loop closed prematurely"))
}

#[tracing::instrument(skip_all)]
pub async fn mock_regtest_mine(
    mut from_main: watch::Receiver<MainToMiner>,
    to_main: mpsc::Sender<MinerToMain>,
    mut latest_block: Block,
    own_public_key: secp256k1::PublicKey,
    state: State,
) -> Result<()> {
    let mut incoming_transactions_tmp = vec![];
    loop {
        let (sender, receiver) = oneshot::channel::<Block>();
        let state_clone = state.clone();
        let miner_thread: Option<JoinHandle<()>> = if state.net.syncing.read().unwrap().to_owned() {
            info!("Not mining because we are syncing");
            None
        } else {
            let itx_owned = incoming_transactions_tmp.clone();
            incoming_transactions_tmp = vec![];
            Some(tokio::spawn(make_devnet_block(
                latest_block.clone(),
                sender,
                own_public_key,
                state_clone,
                itx_owned,
            )))
        };

        select! {
            changed = from_main.changed() => {
                info!("Mining thread got message from main");
                if let e@Err(_) = changed {
                    return e.context("Miner failed to read from watch channel");
                }

                let main_message: MainToMiner = from_main.borrow_and_update().clone();
                match main_message {
                    MainToMiner::NewBlock(block) => {
                        if let Some(mt) = miner_thread {
                            mt.abort();
                        }
                        latest_block = *block;
                        info!("Miner thread received regtest block height {}", latest_block.header.height);
                    }
                    MainToMiner::Empty => (),
                    MainToMiner::NewTransactions(incoming_txs) => {
                        debug!("Miner thread received incoming transactions from main: {:?}", incoming_txs);
                        incoming_transactions_tmp = incoming_txs
                    },
                }
            }
            new_fake_block_res = receiver => {
                let new_fake_block = match new_fake_block_res {
                    Ok(block) => block,
                    Err(err) => {
                        warn!("Mining thread was cancelled prematurely. Got: {}", err);
                        continue;
                    }
                };

                info!("Found new regtest block with block height {}. Hash: {:?}", new_fake_block.header.height, new_fake_block.hash);
                latest_block = new_fake_block.clone();
                to_main.send(MinerToMain::NewBlock(Box::new(new_fake_block))).await?;
            }
        }
    }
}<|MERGE_RESOLUTION|>--- conflicted
+++ resolved
@@ -61,27 +61,6 @@
         timestamp,
     };
 
-<<<<<<< HEAD
-=======
-    let incoming_transactions = incoming_simple_transactions
-        .iter()
-        .map(|stx: &SignedSimpleTransaction| -> Transaction {
-            Transaction {
-                inputs: vec![],
-                outputs: stx
-                    .tx
-                    .outputs
-                    .iter()
-                    .map(|utxo| (*utxo, output_randomness.clone().into()))
-                    .collect(),
-                public_scripts: vec![],
-                fee: U32s::zero(),
-                timestamp,
-            }
-        })
-        .collect();
-
->>>>>>> 2912f761
     // For now, we just mine blocks with only the coinbase transaction. Therefore, the
     // mutator set update structure only contains an addition record, and no removal
     // records, as these represent spent UTXOs
